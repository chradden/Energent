import streamlit as st
import pandas as pd
import numpy as np
import plotly.graph_objects as go
import plotly.express as px
from plotly.subplots import make_subplots
import sys
import os
from datetime import datetime, timedelta, date
import json
import pytz

# Add parent directory to path to import agents
sys.path.append(os.path.dirname(os.path.dirname(os.path.abspath(__file__))))

from agents.agent_a_heat_forecast import AgentAHeatForecast
from agents.agent_b_price_forecast import AgentBPriceForecast
from agents.agent_c_optimizer_lp import *
from agents.agent_c_optimizer_rl import *
from simulations.agent_d_simulation import *

# PV-Forecast importieren
from agents.PV_forecast import PVForecaster

# Electricity Forecast importieren
from agents.agent_d_electricity_forecast import get_electricity_forecast

# Add import for new XGBoost electricity agent
def try_import_agent_e():
    try:
        from agents.agent_e_electricity_forecast import AgentEElectricityForecast
        return AgentEElectricityForecast
    except ImportError:
        return None
AgentEElectricityForecast = try_import_agent_e()

# Page configuration
st.set_page_config(
    page_title="ENERGENT - CHP Optimization Dashboard",
    page_icon="⚡",
    layout="wide",
    initial_sidebar_state="expanded"
)

# Custom CSS for better styling
st.markdown("""
<style>
    .main-header {
        font-size: 3rem;
        font-weight: bold;
        color: #1f77b4;
        text-align: center;
        margin-bottom: 2rem;
    }
    .metric-card {
        background-color: #f0f2f6;
        padding: 1rem;
        border-radius: 0.5rem;
        border-left: 4px solid #1f77b4;
    }
    .agent-status {
        padding: 0.5rem;
        border-radius: 0.25rem;
        text-align: center;
        font-weight: bold;
    }
    .status-active {
        background-color: #d4edda;
        color: #155724;
    }
    .status-inactive {
        background-color: #f8d7da;
        color: #721c24;
    }
    .ngd-logo {
        position: absolute;
        top: 1.5rem;
        right: 2.5rem;
        width: 120px;
        z-index: 10;
    }
    .ngd-contact {
        position: absolute;
        top: 7.5rem;
        right: 2.7rem;
        font-size: 0.95rem;
        color: #444;
        background: rgba(255,255,255,0.8);
        padding: 0.2rem 0.7rem;
        border-radius: 0.3rem;
        z-index: 10;
        text-align: right;
    }
</style>
""", unsafe_allow_html=True)

# NGD Logo und Kontakt sowie ENERGENT-Header
col1, col2, col3 = st.columns([2, 4, 2])
with col1:
    st.empty()
with col2:
    st.markdown('<h1 class="main-header">⚡ ENERGENT</h1>', unsafe_allow_html=True)
    st.markdown('<p style="text-align: center; font-size: 1.2rem; color: #666;">Intelligent Multi-Agent System for CHP Optimization</p>', unsafe_allow_html=True)
with col3:
    st.image("dashboard/ngd_logo.png", width=110)
    st.markdown('<div style="font-size:0.95rem; color:#444; margin-top:0.5rem; text-align:right;">Christian.Radden@ngd.de</div>', unsafe_allow_html=True)

# Initialize session state
if 'optimization_results' not in st.session_state:
    st.session_state.optimization_results = None
if 'forecasts' not in st.session_state:
    st.session_state.forecasts = None

st.sidebar.header("Anlagenparameter & Key Metrics")

eta_boiler = st.sidebar.number_input("Wirkungsgrad Boiler η_boiler", min_value=0.5, max_value=1.0, value=0.9)
eta_thermal = st.sidebar.number_input("Wirkungsgrad BHKW thermisch η_thermal", min_value=0.3, max_value=1.0, value=0.5)
eta_hr = st.sidebar.number_input("Wirkungsgrad Heizstab η_hr", min_value=0.5, max_value=1.0, value=0.99)
COP = st.sidebar.number_input("COP Wärmepumpe", min_value=1.0, max_value=8.0, value=3.5)
gas_price = st.sidebar.number_input("Gaspreis [€/kWh]", min_value=0.01, max_value=0.20, value=0.06)
grid_fees = st.sidebar.number_input("Netzentgelte [ct/kWh]", min_value=0.0, max_value=10.0, value=7.0)
surcharges = st.sidebar.number_input("Zuschläge/Steuern [ct/kWh]", min_value=0.0, max_value=10.0, value=5.0)
VAT = st.sidebar.number_input("MwSt.", min_value=1.0, max_value=1.3, value=1.19)

# Day-Ahead-Preise (ct/kWh) aus dem Agenten holen (hier als Beispiel, ggf. anpassen)
from agents.agent_b_price_forecast import AgentBPriceForecast
from datetime import datetime, timedelta
agent_b = AgentBPriceForecast()
tomorrow = (datetime.now() + timedelta(days=1)).date()
price_df = agent_b.get_prices_for_day(tomorrow)
prices_dynamic = price_df['price'].values if not price_df.empty else np.full(24, 10.0)
# Ensure prices_dynamic is a numpy array of float
prices_dynamic = np.asarray(prices_dynamic, dtype=float)

# Dynamischer Strompreis (all-in, stündlich)
electricity_price_dynamic = (prices_dynamic + grid_fees + surcharges) * VAT  # ct/kWh

# Beispiel: Mittelwert für die Key Metrics
mean_electricity_price = np.mean(electricity_price_dynamic) / 100  # €/kWh

cost_boiler = gas_price / eta_boiler
cost_heating_rod = mean_electricity_price / eta_hr
cost_heatpump = mean_electricity_price / COP
cost_CHP = gas_price / eta_thermal

st.sidebar.markdown("---")
st.sidebar.metric("Spezifische Kosten Boiler [€/kWh]", f"{cost_boiler:.3f}")
st.sidebar.metric("Spezifische Kosten Heizstab [€/kWh]", f"{cost_heating_rod:.3f}")
st.sidebar.metric("Spezifische Kosten Wärmepumpe [€/kWh]", f"{cost_heatpump:.3f}")
st.sidebar.metric("Spezifische Kosten BHKW [€/kWh]", f"{cost_CHP:.3f}")
st.sidebar.metric("Strompreis (dynamisch, all-in) [ct/kWh]", f"{np.mean(electricity_price_dynamic):.2f}")

# Sidebar: Koordinaten für PV-Anlage und Elektrizitätsprognose
st.sidebar.header("Standort & Prognose")
pv_lat = st.sidebar.number_input("Breitengrad (Latitude)", min_value=-90.0, max_value=90.0, value=54.3233, step=0.0001, format="%.4f")
pv_lon = st.sidebar.number_input("Längengrad (Longitude)", min_value=-180.0, max_value=180.0, value=10.1228, step=0.0001, format="%.4f")

# Elektrizitätsprognose Parameter
st.sidebar.header("Elektrizitätsprognose")
electricity_csv_path = st.sidebar.text_input(
    "CSV-Pfad für Elektrizitätsdaten", 
    value="data/electricity consumption_2024-01-01.csv",
    help="Pfad zur CSV-Datei mit historischen Elektrizitätsverbrauchsdaten"
)

# PV-Vorhersage berechnen und visualisieren
st.header("☀️ PV-Leistungsvorhersage für morgen")
try:
    pv_forecaster = PVForecaster(latitude=pv_lat, longitude=pv_lon)
    orig_file_path = "data/historical_Data/PV-electricity_2024_01_01.csv"  # Passe ggf. an
    prep_file_path = "data/historical_Data/PV-prepared.csv"
    # Datenpräparation, falls nötig
    if not os.path.exists(prep_file_path):
        st.info("PV-Daten werden vorbereitet...")
        pv_forecaster.prepare_data(orig_file_path)
        st.success("PV-Datenpräparation abgeschlossen.")
    # Daten laden und Modell trainieren
    pv_forecaster.read_prepared_data(prep_file_path)
    pv_forecaster.train_xgboost()
    st.info(f"Modellgüte (MSE): {pv_forecaster.model_mse}")
    pv_pred = pv_forecaster.predict_next_day()
    # Zeitachse für morgen generieren
    cet = pytz.timezone('Europe/Berlin')
    tomorrow = (datetime.now(cet) + timedelta(days=1)).date()
    timestamps = [datetime.combine(tomorrow, datetime.min.time()) + timedelta(hours=h) for h in range(24)]
    # Tabelle mit PV-Vorhersagewerten erzeugen
    import pandas as pd
    df_pv = pd.DataFrame({
        'Zeit': timestamps,
        'PV-Leistung (kW)': pv_pred
    })
    st.dataframe(df_pv, use_container_width=True)

    # Add a line chart for PV forecast
    import plotly.graph_objs as go
    # Ensure Zeit is datetime
    df_pv['Zeit'] = pd.to_datetime(df_pv['Zeit'])
    fig_pv = go.Figure()
    fig_pv.add_trace(go.Scatter(
        x=df_pv['Zeit'],
        y=df_pv['PV-Leistung (kW)'],
        mode='lines+markers',
        name='PV-Leistung (kW)',
        line=dict(color='orange', width=2),
        marker=dict(size=6)
    ))
    fig_pv.update_layout(
        title='PV-Leistungsvorhersage für morgen',
        xaxis_title='Zeit',
        yaxis_title='PV-Leistung (kW)',
        height=400,
        showlegend=True
    )
    st.plotly_chart(fig_pv, use_container_width=True)
except Exception as e:
    st.error(f"Fehler bei der PV-Vorhersage: {e}")

# --- HEAT DEMAND FORECAST (Agent A) ---
if (
    'forecasts' not in st.session_state
    or st.session_state['forecasts'] is None
    or not isinstance(st.session_state['forecasts'], dict)
    or 'heat' not in st.session_state['forecasts']
):
    st.info('Now running heat forecast (Agent A)...')
    heat_csv_path = 'data/historical_Data/Gas usage combined_2024-01-01s.csv'
    agent_a = AgentAHeatForecast(model_type='lstm')
    agent_a.try_load_or_train(heat_csv_path, lat=pv_lat, lon=pv_lon)
    heat_forecast_df = agent_a.predict_next_7_days(lat=pv_lat, lon=pv_lon)
    heat_forecast = heat_forecast_df['heat_demand_forecast'].tolist()
    heat_timestamps = heat_forecast_df['timestamp'].tolist()
    st.session_state['forecasts'] = {}  # Always set to dict here
    st.session_state['forecasts']['heat'] = heat_forecast
    st.session_state['forecasts']['heat_timestamps'] = heat_timestamps
    st.session_state['forecasts']['timestamps'] = heat_timestamps  # Use same timestamps for now
    st.session_state['forecasts']['price'] = [0.25] * len(heat_forecast)  # Placeholder price

# --- PRICE FORECAST (Agent B) ---
if (
    'forecasts' not in st.session_state
    or st.session_state['forecasts'] is None
    or not isinstance(st.session_state['forecasts'], dict)
    or 'price' not in st.session_state['forecasts']
    or st.session_state['forecasts']['price'] == [0.25] * len(st.session_state['forecasts']['heat'])  # Check if it's still placeholder
):
    st.info('Now running price forecast (Agent B)...')
    agent_b = AgentBPriceForecast()
    cet = pytz.timezone('Europe/Berlin')
    now = datetime.now(cet)
    tomorrow = (now + timedelta(days=1)).date()
    price_data = agent_b.get_prices_for_day(tomorrow)
    
    if 'date' in price_data.columns and 'value' in price_data.columns:
        price_data = price_data.rename(columns={'date': 'timestamp', 'value': 'price'})
    
    if not price_data.empty and 'timestamp' in price_data.columns and 'price' in price_data.columns:
        price_data = price_data.sort_values('timestamp')
        price_forecast = price_data['price'].tolist()
        price_timestamps = [pd.to_datetime(ts) for ts in price_data['timestamp'].tolist()]
        
        # Update forecasts with real price data
        st.session_state['forecasts']['price'] = price_forecast
        st.session_state['forecasts']['timestamps'] = price_timestamps
    else:
        st.warning("Could not fetch price data, using placeholder values")

# Electricity consumption forecast (XGBoost only)
st.header("🔌 Electricity Consumption Forecast")
try:
    with st.spinner("Electricity consumption forecast for the next 7 days is being calculated..."):
        if AgentEElectricityForecast is not None:
            agent_e = AgentEElectricityForecast()
            agent_e.train_from_csv(electricity_csv_path, lat=pv_lat, lon=pv_lon)
            forecast_df, _ = agent_e.predict_next_7_days(lat=pv_lat, lon=pv_lon)
            model_used = "XGBoost"
        else:
            forecast_df = pd.DataFrame()
            model_used = "Unknown"
    if not forecast_df.empty:
        st.success(f"✅ Electricity consumption forecast ({model_used}) successfully calculated!")
        # Plotly-Visualisierung
        fig_electricity = go.Figure()
        fig_electricity.add_trace(go.Scatter(
            x=forecast_df.index,
            y=forecast_df['electricity_consumption_forecast'],
            mode='lines+markers',
            name='Forecasted Consumption (kWh)',
            line=dict(color='red', width=2),
            marker=dict(size=6)
        ))
        fig_electricity.update_layout(
            title=f"Electricity Consumption Forecast ({model_used})",
            xaxis_title="Time",
            yaxis_title="Forecasted Consumption (kWh)",
            height=400,
            showlegend=True
        )
        st.plotly_chart(fig_electricity, use_container_width=True)
        # New: Bar chart for average electricity consumption per day (starting from tomorrow)
        st.subheader("Average Electricity Consumption Per Day (Next 7 Days)")
        forecast_df_reset = forecast_df.reset_index()
        forecast_df_reset['date'] = forecast_df_reset['timestamp'].dt.date
        # Get tomorrow's date
        tomorrow = date.today() + timedelta(days=1)
        # Filter to only dates from tomorrow onwards
        forecast_df_reset = forecast_df_reset[forecast_df_reset['date'] >= tomorrow]
        daily_avg = forecast_df_reset.groupby('date')['electricity_consumption_forecast'].mean()
        # Bar chart
        import plotly.graph_objects as go
        fig_bar = go.Figure()
        fig_bar.add_trace(go.Bar(
            x=daily_avg.index.astype(str),
            y=daily_avg.values,
            marker_color='lightskyblue',
            name='Avg Consumption (kWh)'
        ))
        fig_bar.update_layout(
            title="Average Electricity Consumption Per Day (Next 7 Days)",
            xaxis_title="Date",
            yaxis_title="Average Consumption (kWh)",
            height=350,
            plot_bgcolor='white',
            paper_bgcolor='white',
            xaxis=dict(showgrid=True, gridcolor='lightgray'),
            yaxis=dict(showgrid=True, gridcolor='lightgray')
        )
        st.plotly_chart(fig_bar, use_container_width=True)
        # New: Line chart for next 24 hours electricity forecast (styled like PV forecast)
        st.subheader("Electricity Consumption Forecast (Next 24 Hours)")
        import plotly.graph_objs as go
        # Get the next 24 hours from forecast_df
        forecast_24h = forecast_df.iloc[:24].copy()
        # Format x-axis as hour:minute
        forecast_24h['time'] = forecast_24h.index.strftime('%H:%M')
        fig_24h = go.Figure()
        fig_24h.add_trace(go.Scatter(
            x=forecast_24h['time'],
            y=forecast_24h['electricity_consumption_forecast'],
            mode='lines+markers',
            name='Electricity Consumption (kWh)',
            line=dict(color='green', width=3, shape='spline'),
            marker=dict(size=6)
        ))
        # Set x-ticks every 4 hours
        tickvals = forecast_24h['time'][::4]
        fig_24h.update_layout(
            title='Electricity Consumption Forecast (Next 24 Hours)',
            xaxis_title='Time',
            yaxis_title='Electricity Consumption (kWh)',
            height=400,
            plot_bgcolor='white',
            paper_bgcolor='white',
            xaxis=dict(showgrid=True, gridcolor='lightgray', tickmode='array', tickvals=tickvals),
            yaxis=dict(showgrid=True, gridcolor='lightgray'),
            showlegend=True,
            legend=dict(x=0.98, y=0.98, xanchor='right', yanchor='top')
        )
        st.plotly_chart(fig_24h, use_container_width=True)
    else:
        st.error("❌ Electricity consumption forecast could not be calculated.")
except Exception as e:
    st.error(f"❌ Error in electricity consumption forecast: {str(e)}")
    st.info("💡 Make sure the CSV file exists and is in the correct format.")


def main():
    # Header (entfernt, da jetzt oben im Layout)
    # st.markdown('<h1 class="main-header">⚡ ENERGENT</h1>', unsafe_allow_html=True)
    # st.markdown('<p style="text-align: center; font-size: 1.2rem; color: #666;">Intelligent Multi-Agent System for CHP Optimization</p>', unsafe_allow_html=True)
    
    # Sidebar
    with st.sidebar:
        st.header("🔧 Configuration")
        
        # Agent selection
        st.subheader("Agent Settings")
        
        # Agent A - Heat Forecast
        st.write("**Agent A - Heat Forecast**")
        heat_model = st.selectbox(
            "Model Type",
            ["lstm", "xgboost", "prophet"],
            key="heat_model"
        )
        
        # Agent B - Price Forecast (keine Auswahl mehr)
        st.write("**Agent B - Price Forecast**")
        st.caption("Preise werden direkt von der smartENERGY API bezogen.")
        
        # Agent C - Optimization
        st.write("**Agent C - Optimization**")
        opt_method = st.selectbox(
            "Method",
            ["Linear Programming", "Reinforcement Learning"],
            key="opt_method"
        )
        
        # System parameters
        st.subheader("System Parameters")
        chp_power_max = st.slider("CHP Power Max (kW)", 100, 500, 200)
        chp_heat_max = st.slider("CHP Heat Max (kW)", 200, 800, 300)
        boiler_max = st.slider("Boiler Max (kW)", 200, 1000, 400)
        storage_capacity = st.slider("Storage Capacity (kWh)", 1000, 5000, 2000)
        fuel_price = st.number_input("Fuel Price (€/kWh)", 0.01, 0.10, 0.03, 0.01)
        
        # Erweiterte Komponenten (angepasste Dimensionierung)
        st.markdown("---")
        st.subheader("Advanced Components")
        battery_capacity = st.slider("Battery Storage Capacity (kWh)", 20, 200, 60)
        battery_charge_rate = st.slider("Battery Max Charge/Discharge (kW)", 10, 100, 30)
        pv_peak_power = st.slider("PV Peak Power (kW)", 10, 200, 90)
        electric_heater_max = st.slider("Electric Heater Max (kW)", 20, 200, 120)
        heat_pump_max = st.slider("Heat Pump Max (kW)", 20, 125, 125)
        storage_loss = st.number_input("Thermal Storage Losses (kWh/h)", 0.0, 50.0, 2.0, 0.1)
        
        # Run optimization button
        if st.button("🚀 Run Optimization", type="primary"):
            run_optimization(heat_model, opt_method, 
                           chp_power_max, chp_heat_max, boiler_max, 
                           storage_capacity, fuel_price,
                           battery_capacity, battery_charge_rate, pv_peak_power, electric_heater_max, heat_pump_max, storage_loss)
    
    # Main content
    col1, col2 = st.columns([2, 1])
    
    with col1:
        st.header("📊 System Overview")
        
        # Agent status cards
        col1_1, col1_2, col1_3, col1_4, col1_5, col1_6, col1_7, col1_8, col1_9 = st.columns(9)
        
        with col1_1:
            st.markdown("""
            <div class="metric-card">
                <h4>Agent A</h4>
                <p>Heat Forecast</p>
                <div class="agent-status status-active">Active</div>
            </div>
            """, unsafe_allow_html=True)
        
        with col1_2:
            st.markdown("""
            <div class="metric-card">
                <h4>Agent B</h4>
                <p>Price Forecast</p>
                <div class="agent-status status-active">Active</div>
            </div>
            """, unsafe_allow_html=True)
        
        with col1_3:
            st.markdown("""
            <div class="metric-card">
                <h4>Agent C</h4>
                <p>Optimization</p>
                <div class="agent-status status-active">Active</div>
            </div>
            """, unsafe_allow_html=True)
        
        with col1_4:
            st.markdown("""
            <div class="metric-card">
                <h4>Agent D</h4>
                <p>Simulation</p>
                <div class="agent-status status-active">Active</div>
            </div>
            """, unsafe_allow_html=True)
        with col1_5:
            st.markdown("""
            <div class="metric-card">
                <h4>Agent E</h4>
                <p>Electricity Consumption</p>
                <div class="agent-status status-active">Active</div>
            </div>
            """, unsafe_allow_html=True)
        with col1_6:
            st.markdown("""
            <div class="metric-card">
                <h4>Battery</h4>
                <p>Storage</p>
                <div class="agent-status status-active">Configured</div>
            </div>
            """, unsafe_allow_html=True)
        with col1_7:
            st.markdown("""
            <div class="metric-card">
                <h4>PV</h4>
                <p>Photovoltaic</p>
                <div class="agent-status status-active">Configured</div>
            </div>
            """, unsafe_allow_html=True)
        with col1_8:
            st.markdown("""
            <div class="metric-card">
                <h4>Heat Pump</h4>
                <p>Air-Water</p>
                <div class="agent-status status-active">Configured</div>
            </div>
            """, unsafe_allow_html=True)
        with col1_9:
            st.markdown("""
            <div class="metric-card">
                <h4>Electric Heater</h4>
                <p>Direct</p>
                <div class="agent-status status-active">Configured</div>
            </div>
            """, unsafe_allow_html=True)
    
    with col2:
        st.header("📈 Key Metrics")
        
        if st.session_state.optimization_results is not None:
            results = st.session_state.optimization_results
            
            st.metric(
                label="Total Revenue",
                value=f"€{results.get('total_revenue', 0):.2f}",
                delta=f"€{results.get('revenue_delta', 0):.2f}"
            )
            st.metric(
                label="Total Cost",
                value=f"€{results.get('total_cost', 0):.2f}",
                delta=f"€{results.get('cost_delta', 0):.2f}"
            )
            st.metric(
                label="Net Profit",
                value=f"€{results.get('net_profit', 0):.2f}",
                delta=f"€{results.get('profit_delta', 0):.2f}"
            )
            st.metric(
                label="Efficiency",
                value=f"{results.get('efficiency', 0):.1f}%",
                delta=f"{results.get('efficiency_delta', 0):.1f}%"
            )
            # Neue Key Metrics für die Komponenten
            st.metric(
                label="PV Generation",
                value=f"{results.get('pv_generation', 0):.1f} kWh"
            )
            st.metric(
                label="Battery Avg. Level",
                value=f"{results.get('battery_avg', 0):.1f} kWh"
            )
            st.metric(
                label="Heat Pump Usage",
                value=f"{results.get('heat_pump_usage', 0):.1f} kWh"
            )
            st.metric(
                label="Electric Heater Usage",
                value=f"{results.get('electric_heater_usage', 0):.1f} kWh"
            )
            st.metric(
                label="Thermal Storage Losses",
                value=f"{results.get('storage_losses', 0):.1f} kWh"
            )
        else:
            st.info("Run optimization to see metrics")
    
    # Forecasts and Optimization Results
    if st.session_state.forecasts is not None:
        display_forecasts(st.session_state.forecasts)
    
    if st.session_state.optimization_results is not None:
        display_optimization_results(st.session_state.optimization_results)

def run_optimization(heat_model, opt_method, 
                    chp_power_max, chp_heat_max, boiler_max, 
                    storage_capacity, fuel_price,
                    battery_capacity, battery_charge_rate, pv_peak_power, electric_heater_max, heat_pump_max, storage_loss):
    """Run the complete optimization pipeline"""
    
    with st.spinner("🔄 Running optimization pipeline..."):
        
<<<<<<< HEAD
        # Step 1: Get forecasts from session state
        st.info("Step 1: Using pre-generated forecasts...")
        
        # Get forecasts from session state
        forecasts = st.session_state['forecasts']
        heat_forecast = forecasts['heat']
        price_forecast = forecasts['price']
=======
        # Step 1: Get all forecasts
        st.info("Step 1: Generating all forecasts...")
        
        # Agent A - Heat Forecast
        agent_a = AgentAHeatForecast(model_type=heat_model)
        gas_csv_path = 'data/historical_Data/Gas usage combined_2024-01-01s.csv'
        agent_a.train_from_csv(gas_csv_path)
        heat_forecast_df = agent_a.predict_next_7_days()
        heat_forecast_raw = heat_forecast_df['heat_demand_forecast'].head(24).tolist()  # Only first 24 hours
        heat_timestamps = heat_forecast_df['timestamp'].head(24).tolist()
        
        # Ensure we have exactly 24 timestamps for heat
        while len(heat_timestamps) < 24:
            # Add timestamps for missing hours
            last_timestamp = heat_timestamps[-1] if heat_timestamps else pd.Timestamp.now()
            next_timestamp = last_timestamp + pd.Timedelta(hours=1)
            heat_timestamps.append(next_timestamp)
        heat_timestamps = heat_timestamps[:24]
        
        # Ensure heat_forecast is a list with exactly 24 values
        if isinstance(heat_forecast_raw, (list, np.ndarray)):
            heat_forecast = list(heat_forecast_raw)[:24]
        else:
            heat_forecast = [float(heat_forecast_raw)] * 24
        # Pad or truncate to exactly 24 hours
        while len(heat_forecast) < 24:
            heat_forecast.append(200.0)  # Default heat demand
        heat_forecast = heat_forecast[:24]
        
        # Agent B - Price Forecast
        agent_b = AgentBPriceForecast()
        import pytz
        cet = pytz.timezone('Europe/Berlin')
        now = datetime.now(cet)
        tomorrow = (now + timedelta(days=1)).date()
        price_data = agent_b.get_prices_for_day(tomorrow)
        
        if 'date' in price_data.columns and 'value' in price_data.columns:
            price_data = price_data.rename(columns={'date': 'timestamp', 'value': 'price'})
        if price_data.empty or 'timestamp' not in price_data.columns or 'price' not in price_data.columns:
            st.error("Keine Preisdaten für den gewünschten Zeitraum von der smartENERGY API erhalten!")
            st.warning("Day-Ahead-Preise für morgen sind erst ab 13:00 Uhr CET verfügbar oder unvollständig!")
            return
            
        price_data = price_data.sort_values('timestamp')
        price_forecast_raw = price_data['price'].tolist()
        price_timestamps = price_data['timestamp'].tolist()
        price_timestamps = [pd.to_datetime(ts) for ts in price_timestamps]
        
        # Ensure we have exactly 24 timestamps
        while len(price_timestamps) < 24:
            # Add timestamps for missing hours
            last_timestamp = price_timestamps[-1] if price_timestamps else pd.Timestamp.now()
            next_timestamp = last_timestamp + pd.Timedelta(hours=1)
            price_timestamps.append(next_timestamp)
        price_timestamps = price_timestamps[:24]
        
        # Ensure price_forecast is a list with exactly 24 values
        if isinstance(price_forecast_raw, (list, np.ndarray)):
            price_forecast = list(price_forecast_raw)[:24]
        else:
            price_forecast = [float(price_forecast_raw)] * 24
        # Pad or truncate to exactly 24 hours
        while len(price_forecast) < 24:
            price_forecast.append(0.25)  # Default electricity price
        price_forecast = price_forecast[:24]
        
        # PV Forecast
        try:
            pv_forecaster = PVForecaster(latitude=pv_lat, longitude=pv_lon)
            orig_file_path = "data/historical_Data/PV-electricity_2024_01_01.csv"
            prep_file_path = "data/historical_Data/PV-prepared.csv"
            
            if not os.path.exists(prep_file_path):
                pv_forecaster.prepare_data(orig_file_path)
                
            pv_forecaster.read_prepared_data(prep_file_path)
            pv_forecaster.train_xgboost()
            pv_forecast_raw = pv_forecaster.predict_next_day()
            # Ensure pv_forecast is a list with exactly 24 values
            if isinstance(pv_forecast_raw, (list, np.ndarray)):
                pv_forecast = list(pv_forecast_raw)[:24]  # Take first 24 hours
            else:
                pv_forecast = [float(pv_forecast_raw)] * 24  # Convert single value to list
            # Pad or truncate to exactly 24 hours
            while len(pv_forecast) < 24:
                pv_forecast.append(0.0)
            pv_forecast = pv_forecast[:24]
            st.success("✅ PV forecast generated successfully")
        except Exception as e:
            st.warning(f"PV forecast failed, using dummy data: {e}")
            pv_forecast = [pv_peak_power * max(0, np.sin(np.pi * (t-6)/12)) for t in range(24)]
        
        # Electricity Consumption Forecast (Agent E)
        try:
            if AgentEElectricityForecast is not None:
                agent_e = AgentEElectricityForecast()
                agent_e.train_from_csv(electricity_csv_path, lat=pv_lat, lon=pv_lon)
                electricity_forecast_df, _ = agent_e.predict_next_7_days(lat=pv_lat, lon=pv_lon)
                electricity_forecast_raw = electricity_forecast_df['electricity_consumption_forecast'].head(24).tolist()
                # Ensure electricity_forecast is a list with exactly 24 values
                if isinstance(electricity_forecast_raw, (list, np.ndarray)):
                    electricity_forecast = list(electricity_forecast_raw)[:24]
                else:
                    electricity_forecast = [float(electricity_forecast_raw)] * 24
                # Pad or truncate to exactly 24 hours
                while len(electricity_forecast) < 24:
                    electricity_forecast.append(50.0)  # Default consumption
                electricity_forecast = electricity_forecast[:24]
                st.success("✅ Electricity consumption forecast generated successfully")
            else:
                electricity_forecast = [50 + 20 * np.sin(2 * np.pi * t / 24) for t in range(24)]  # Dummy data
                st.warning("Agent E not available, using dummy electricity consumption data")
        except Exception as e:
            st.warning(f"Electricity forecast failed, using dummy data: {e}")
            electricity_forecast = [50 + 20 * np.sin(2 * np.pi * t / 24) for t in range(24)]
        
        # Weather data (simplified - using temperature from PV forecast or dummy)
        weather_data = []
        for t in range(24):
            # Simple temperature profile (can be enhanced with real weather API)
            temp = 15 + 10 * np.sin(2 * np.pi * t / 24)  # 5-25°C daily cycle
            weather_data.append({
                'temperature': temp,
                'solar_irradiance': max(0, 800 * np.sin(np.pi * (t-6)/12)) if 6 <= t <= 18 else 0,
                'humidity': 60 + 20 * np.sin(2 * np.pi * t / 24)
            })
        
        # Store all forecasts
        st.session_state.forecasts = {
            'heat': heat_forecast,
            'heat_timestamps': heat_timestamps,
            'price': price_forecast,
            'price_timestamps': price_timestamps,
            'pv': pv_forecast,
            'electricity': electricity_forecast,
            'weather': weather_data
        }
>>>>>>> 4d1d61fc
        
        # Step 2: Run optimization with ExtendedCHPOptimizer
        st.info("Step 2: Running optimization with ExtendedCHPOptimizer...")
        
        if opt_method == "Linear Programming":
            results = run_extended_lp_optimization(
                heat_forecast, price_forecast, pv_forecast, electricity_forecast, weather_data,
                chp_power_max, chp_heat_max, boiler_max, storage_capacity, fuel_price,
                battery_capacity, battery_charge_rate, pv_peak_power, electric_heater_max, heat_pump_max, storage_loss
            )
        else:
            results = run_rl_optimization(heat_forecast, price_forecast, 
                                        chp_power_max, chp_heat_max, boiler_max, 
                                        storage_capacity, fuel_price)
        
        # Step 3: Run simulation
        st.info("Step 3: Running simulation...")
        simulation_results = run_simulation(results, heat_forecast, price_forecast)
        
        # Combine results
        st.session_state.optimization_results = {
            **results,
            **simulation_results
        }
        
        st.success("✅ Optimization completed!")

def run_extended_lp_optimization(heat_demand, elec_price, pv_generation, electricity_demand, weather_data,
                                chp_power_max, chp_heat_max, boiler_max, storage_capacity, fuel_price,
                                battery_capacity, battery_charge_rate, pv_peak_power, electric_heater_max, heat_pump_max, storage_loss):
    """Run Extended Linear Programming optimization using ExtendedCHPOptimizer"""
    
    try:
        # Initialize the ExtendedCHPOptimizer
        optimizer = ExtendedCHPOptimizer()
        
        # Create parameters dictionary for the optimizer
        # Note: The optimizer will use its own parameters from the JSON file, but we can override some
        # The optimizer expects specific parameter structure from its JSON file
        
        # Run optimization with all forecasts
        results = optimizer.optimize_24h_schedule(
            heat_demand=heat_demand,
            electricity_prices=elec_price,
            pv_generation=pv_generation,
            weather_data=weather_data
        )
        
        if results['status'] == 'optimal':
            st.success("✅ Extended optimization completed successfully!")
            
            # Convert results to the expected format for the dashboard
            return {
                'method': 'Extended Linear Programming',
                'total_profit': results['summary']['total_profit'],
                'total_revenue': results['summary']['total_revenue'],
                'total_cost': results['summary']['total_cost'],
                'chp_power': results['chp_power'],
                'chp_heat': results['chp_heat'],
                'boiler_heat': results['boiler_heat'],
                'storage': results['thermal_level'],
                'charge': results['thermal_charge'],
                'discharge': results['thermal_discharge'],
                'pv_generation': results['pv_generation'] if 'pv_generation' in results else pv_generation,
                'battery_level': results['battery_level'],
                'battery_charge': results['battery_charge'],
                'battery_discharge': results['battery_discharge'],
                'heat_pump_usage': results['heat_pump_heat'],
                'electric_heater_usage': results['electric_heater_heat'],
                'storage_losses': [storage_loss] * 24,
                'grid_import': results['grid_import'],
                'grid_export': results['grid_export'],
                'chp_on': results['chp_on'],
                'boiler_on': results['boiler_on'],
                'heat_pump_on': results['heat_pump_on'],
                'objective_value': results['objective_value'],
                'status': 'optimal'
            }
        else:
            st.error(f"❌ Extended optimization failed: {results.get('error', 'Unknown error')}")
            # Fallback to simplified optimization
            return run_simplified_lp_optimization(
                heat_demand, elec_price, chp_power_max, chp_heat_max, boiler_max, 
                storage_capacity, fuel_price, battery_capacity, battery_charge_rate, 
                pv_peak_power, electric_heater_max, heat_pump_max, storage_loss
            )
            
    except Exception as e:
        st.error(f"❌ Error in extended optimization: {str(e)}")
        st.info("🔄 Falling back to simplified optimization...")
        # Fallback to simplified optimization
        return run_simplified_lp_optimization(
            heat_demand, elec_price, chp_power_max, chp_heat_max, boiler_max, 
            storage_capacity, fuel_price, battery_capacity, battery_charge_rate, 
            pv_peak_power, electric_heater_max, heat_pump_max, storage_loss
        )

def run_simplified_lp_optimization(heat_demand, elec_price, chp_power_max, chp_heat_max, 
                       boiler_max, storage_capacity, fuel_price,
                       battery_capacity, battery_charge_rate, pv_peak_power, electric_heater_max, heat_pump_max, storage_loss):
    """Run simplified Linear Programming optimization (fallback)"""
    hours = range(24)
    # Dummy-Zeitreihen für neue Komponenten (hier: einfache Profile, später LP-Integration)
    pv_generation = [pv_peak_power * max(0, np.sin(np.pi * (t-6)/12)) for t in hours]
    battery_level = [battery_capacity/2 + 10*np.sin(np.pi*t/24) for t in hours]
    battery_charge = [battery_charge_rate * max(0, np.sin(np.pi * (t-8)/12)) for t in hours]
    battery_discharge = [battery_charge_rate * max(0, np.sin(np.pi * (t-18)/12)) for t in hours]
    heat_pump_usage = [heat_pump_max * max(0, np.sin(np.pi * (t-5)/12)) for t in hours]
    electric_heater_usage = [electric_heater_max * max(0, np.sin(np.pi * (t-20)/12)) for t in hours]
    storage_losses = [storage_loss for _ in hours]

    # Bisherige Optimierung (vereinfacht)
    P_CHP = [min(chp_power_max, max(0, 0.7*hd)) for hd in heat_demand]
    Q_CHP = [min(chp_heat_max, 0.5*p) for p in P_CHP]
    Q_boiler = [max(0, hd-qc) for hd, qc in zip(heat_demand, Q_CHP)]
    S = [storage_capacity/2 for _ in hours]
    Q_charge = [0 for _ in hours]
    Q_discharge = [0 for _ in hours]

    # Dummy-Ökonomie
    total_profit = sum([elec_price[t]*P_CHP[t] - fuel_price*(P_CHP[t]+Q_CHP[t])/0.85 - fuel_price*Q_boiler[t]/0.9 for t in hours])

    return {
        'method': 'Simplified Linear Programming (Fallback)',
        'total_profit': total_profit,
        'chp_power': P_CHP,
        'chp_heat': Q_CHP,
        'boiler_heat': Q_boiler,
        'storage': S,
        'charge': Q_charge,
        'discharge': Q_discharge,
        'pv_generation': pv_generation,
        'battery_level': battery_level,
        'battery_charge': battery_charge,
        'battery_discharge': battery_discharge,
        'heat_pump_usage': heat_pump_usage,
        'electric_heater_usage': electric_heater_usage,
        'storage_losses': storage_losses
    }

def run_lp_optimization(heat_demand, elec_price, chp_power_max, chp_heat_max, 
                       boiler_max, storage_capacity, fuel_price,
                       battery_capacity, battery_charge_rate, pv_peak_power, electric_heater_max, heat_pump_max, storage_loss):
    """Legacy function - now redirects to extended optimization"""
    return run_extended_lp_optimization(
        heat_demand, elec_price, [], [], [],  # Empty PV, electricity demand, weather for backward compatibility
        chp_power_max, chp_heat_max, boiler_max, storage_capacity, fuel_price,
        battery_capacity, battery_charge_rate, pv_peak_power, electric_heater_max, heat_pump_max, storage_loss
    )

def run_rl_optimization(heat_demand, elec_price, chp_power_max, chp_heat_max, 
                       boiler_max, storage_capacity, fuel_price):
    """Run Reinforcement Learning optimization"""
    
    # Setze Kopplungsfaktor alpha (wie im LP)
    alpha = chp_heat_max / chp_power_max if chp_power_max > 0 else 1.0
    eta_total_CHP = 0.85
    eta_boiler = 0.90
    
    # Create environment
    env = CHPEnv(
        heat_demand, elec_price, 
        initial_storage=storage_capacity/2,
        S_max=storage_capacity,
        P_max_e=chp_power_max,
        Boiler_max=boiler_max,
        alpha=alpha,
        eta_total_CHP=eta_total_CHP,
        eta_boiler=eta_boiler,
        fuel_price=fuel_price
    )
    
    # Simple policy (for demo purposes)
    # In a real implementation, you would train a PPO agent here
    total_reward = 0
    actions = []
    
    state = env.reset()
    for t in range(24):
        # Simple heuristic policy
        demand_ratio = heat_demand[t] / (chp_heat_max + boiler_max)
        price_ratio = elec_price[t] / max(elec_price)
        
        # Action based on demand and price
        chp_action = min(demand_ratio * 0.8, 1.0)
        boiler_action = max(0, demand_ratio - chp_action)
        
        action = np.array([chp_action, boiler_action])
        actions.append(action)
        
        state, reward, done, _ = env.step(action)
        total_reward += reward
        
        if done:
            break
    
    # Dummy-Arrays für Kompatibilität mit Visualisierung
    dummy = [0] * 24
    results = {
        'method': 'Reinforcement Learning',
        'total_profit': total_reward,
        'chp_power': [actions[t][0] * chp_power_max for t in range(24)],
        'chp_heat': [actions[t][0] * chp_heat_max for t in range(24)],
        'boiler_heat': [actions[t][1] * boiler_max for t in range(24)],
        'storage': [storage_capacity/2] * 24,  # Simplified
        'charge': dummy,
        'discharge': dummy,
        'battery_level': dummy,
        'pv_generation': dummy,
        'heat_pump_usage': dummy,
        'electric_heater_usage': dummy,
        'storage_losses': dummy,
        'battery_charge': dummy,  # <-- NEU
        'battery_discharge': dummy  # <-- NEU
    }
    
    return results

def run_simulation(optimization_results, heat_demand, elec_price):
    """Run simulation to evaluate results (erweitert)"""
    # Summen und Mittelwerte für Key Metrics
    total_revenue = sum(optimization_results['chp_power'][t] * elec_price[t] for t in range(24))
    total_cost = sum(optimization_results['chp_power'][t] * 0.03 for t in range(24))  # Simplified fuel cost
    net_profit = total_revenue - total_cost
    total_heat_produced = sum(optimization_results['chp_heat']) + sum(optimization_results['boiler_heat'])
    total_heat_demand = sum(heat_demand)
    efficiency = (total_heat_demand / total_heat_produced) * 100 if total_heat_produced > 0 else 0
    pv_sum = sum(optimization_results.get('pv_generation', [0]*24))
    battery_avg = np.mean(optimization_results.get('battery_level', [0]*24))
    heat_pump_sum = sum(optimization_results.get('heat_pump_usage', [0]*24))
    electric_heater_sum = sum(optimization_results.get('electric_heater_usage', [0]*24))
    storage_loss_sum = sum(optimization_results.get('storage_losses', [0]*24))
    return {
        'total_revenue': total_revenue,
        'total_cost': total_cost,
        'net_profit': net_profit,
        'efficiency': efficiency,
        'revenue_delta': total_revenue * 0.05,
        'cost_delta': -total_cost * 0.03,
        'profit_delta': net_profit * 0.08,
        'efficiency_delta': 2.5,
        'pv_generation': pv_sum,
        'battery_avg': battery_avg,
        'heat_pump_usage': heat_pump_sum,
        'electric_heater_usage': electric_heater_sum,
        'storage_losses': storage_loss_sum
    }

def display_forecasts(forecasts):
    """Display forecast charts"""
    st.header("📈 Forecasts")
    
    # Create 2x2 grid for all forecasts
    col1, col2 = st.columns(2)
    
    with col1:
        # Heat demand forecast
        fig_heat = go.Figure()
        fig_heat.add_trace(go.Scatter(
            x=forecasts['heat_timestamps'],
            y=forecasts['heat'],
            mode='lines+markers',
            name='Heat Demand',
            line=dict(color='red', width=2)
        ))
        fig_heat.update_layout(
            title="24-Hour Heat Demand Forecast",
            xaxis_title="Time",
            yaxis_title="Heat Demand (kW)",
            height=400
        )
        st.plotly_chart(fig_heat, use_container_width=True)
        
        # PV generation forecast
        if 'pv' in forecasts:
            fig_pv = go.Figure()
            timestamps = forecasts.get('price_timestamps', list(range(24)))
            fig_pv.add_trace(go.Scatter(
                x=timestamps,
                y=forecasts['pv'],
                mode='lines+markers',
                name='PV Generation',
                line=dict(color='orange', width=2)
            ))
            fig_pv.update_layout(
                title="24-Hour PV Generation Forecast",
                xaxis_title="Time",
                yaxis_title="PV Generation (kW)",
                height=400
            )
            st.plotly_chart(fig_pv, use_container_width=True)
    
    with col2:
        # Electricity price forecast
        fig_price = go.Figure()
        fig_price.add_trace(go.Scatter(
            x=forecasts['price_timestamps'],
            y=forecasts['price'],
            mode='lines+markers',
            name='Electricity Price',
            line=dict(color='blue', width=2)
        ))
        fig_price.update_layout(
            title="24-Hour Electricity Price Forecast",
            xaxis_title="Time",
            yaxis_title="Price (€/kWh)",
            height=400
        )
        st.plotly_chart(fig_price, use_container_width=True)
        
        # Electricity consumption forecast
        if 'electricity' in forecasts:
            fig_elec = go.Figure()
            timestamps = forecasts.get('price_timestamps', list(range(24)))
            fig_elec.add_trace(go.Scatter(
                x=timestamps,
                y=forecasts['electricity'],
                mode='lines+markers',
                name='Electricity Consumption',
                line=dict(color='green', width=2)
            ))
            fig_elec.update_layout(
                title="24-Hour Electricity Consumption Forecast",
                xaxis_title="Time",
                yaxis_title="Electricity Consumption (kWh)",
                height=400
            )
            st.plotly_chart(fig_elec, use_container_width=True)

def display_optimization_results(results):
    """Display optimization results"""
    st.header("🎯 Optimization Results")
    
    # Method info
    st.info(f"**Method:** {results['method']}")
    
    # Results overview
    col1, col2, col3 = st.columns(3)
    
    with col1:
        st.metric("Total Profit", f"€{results['total_profit']:.2f}")
    
    with col2:
        st.metric("Net Profit", f"€{results['net_profit']:.2f}")
    
    with col3:
        st.metric("Efficiency", f"{results['efficiency']:.1f}%")
    
    # Detailed charts
    st.subheader("System Operation Schedule")
    
    # Create subplot for power and heat
    fig = make_subplots(
        rows=2, cols=1,
        subplot_titles=('Power Generation', 'Heat Generation'),
        vertical_spacing=0.1
    )
    
    # Power generation
    fig.add_trace(
        go.Scatter(
            x=st.session_state.forecasts['price_timestamps'],
            y=results['chp_power'],
            mode='lines+markers',
            name='CHP Power',
            line=dict(color='green', width=2)
        ),
        row=1, col=1
    )
    
    # Heat generation
    fig.add_trace(
        go.Scatter(
            x=st.session_state.forecasts['price_timestamps'],
            y=results['chp_heat'],
            mode='lines+markers',
            name='CHP Heat',
            line=dict(color='orange', width=2)
        ),
        row=2, col=1
    )
    
    fig.add_trace(
        go.Scatter(
            x=st.session_state.forecasts['price_timestamps'],
            y=results['boiler_heat'],
            mode='lines+markers',
            name='Boiler Heat',
            line=dict(color='red', width=2)
        ),
        row=2, col=1
    )
    
    fig.update_layout(height=600, showlegend=True)
    st.plotly_chart(fig, use_container_width=True)
    
    # Storage and economic analysis
    col1, col2 = st.columns(2)
    
    with col1:
        # Storage level
        fig_storage = go.Figure()
        fig_storage.add_trace(go.Scatter(
            x=st.session_state.forecasts['price_timestamps'],
            y=results['storage'],
            mode='lines+markers',
            name='Storage Level',
            fill='tonexty',
            line=dict(color='purple', width=2)
        ))
        fig_storage.update_layout(
            title="Thermal Storage Level",
            xaxis_title="Time",
            yaxis_title="Storage (kWh)",
            height=400
        )
        st.plotly_chart(fig_storage, use_container_width=True)
    
    with col2:
        # Economic breakdown
        fig_econ = go.Figure()
        fig_econ.add_trace(go.Bar(
            x=['Revenue', 'Cost', 'Profit'],
            y=[results['total_revenue'], results['total_cost'], results['net_profit']],
            marker_color=['green', 'red', 'blue']
        ))
        fig_econ.update_layout(
            title="Economic Summary",
            yaxis_title="Amount (€)",
            height=400
        )
        st.plotly_chart(fig_econ, use_container_width=True)

    # Nach den bisherigen Plots:
    if 'pv_generation' in results:
        display_component_time_series(results, st.session_state.forecasts['price_timestamps'])

def display_component_time_series(results, timestamps):
    """Zeige Zeitreihen für alle Komponenten als Tabs"""
    st.header("🔋 Component Time Series")
    tabs = st.tabs(["PV", "Battery", "Heat Pump", "Electric Heater", "Storage Losses"])
    def ensure_series(val):
        import numpy as np
        if isinstance(val, (float, np.floating)):
            return [val]*24
        if isinstance(val, (int, np.integer)):
            return [float(val)]*24
        if isinstance(val, (list, np.ndarray, pd.Series)):
            return list(val)
        return [0.0]*24
    with tabs[0]:
        fig_pv = go.Figure()
        fig_pv.add_trace(go.Scatter(x=timestamps, y=ensure_series(results['pv_generation']), mode='lines+markers', name='PV Generation', line=dict(color='gold', width=2)))
        fig_pv.update_layout(title="PV Generation", xaxis_title="Time", yaxis_title="Power (kW)", height=350)
        st.plotly_chart(fig_pv, use_container_width=True)
    with tabs[1]:
        fig_bat = go.Figure()
        fig_bat.add_trace(go.Scatter(x=timestamps, y=ensure_series(results['battery_level']), mode='lines+markers', name='Battery Level', line=dict(color='purple', width=2)))
        fig_bat.add_trace(go.Scatter(x=timestamps, y=ensure_series(results['battery_charge']), mode='lines', name='Charge', line=dict(color='green', dash='dot')))
        fig_bat.add_trace(go.Scatter(x=timestamps, y=ensure_series(results['battery_discharge']), mode='lines', name='Discharge', line=dict(color='red', dash='dot')))
        fig_bat.update_layout(title="Battery Storage", xaxis_title="Time", yaxis_title="Energy/Power (kWh/kW)", height=350)
        st.plotly_chart(fig_bat, use_container_width=True)
    with tabs[2]:
        fig_hp = go.Figure()
        fig_hp.add_trace(go.Scatter(x=timestamps, y=ensure_series(results['heat_pump_usage']), mode='lines+markers', name='Heat Pump Usage', line=dict(color='blue', width=2)))
        fig_hp.update_layout(title="Heat Pump Usage", xaxis_title="Time", yaxis_title="Power (kW)", height=350)
        st.plotly_chart(fig_hp, use_container_width=True)
    with tabs[3]:
        fig_eh = go.Figure()
        fig_eh.add_trace(go.Scatter(x=timestamps, y=ensure_series(results['electric_heater_usage']), mode='lines+markers', name='Electric Heater Usage', line=dict(color='orange', width=2)))
        fig_eh.update_layout(title="Electric Heater Usage", xaxis_title="Time", yaxis_title="Power (kW)", height=350)
        st.plotly_chart(fig_eh, use_container_width=True)
    with tabs[4]:
        fig_loss = go.Figure()
        fig_loss.add_trace(go.Scatter(x=timestamps, y=ensure_series(results['storage_losses']), mode='lines+markers', name='Storage Losses', line=dict(color='gray', width=2)))
        fig_loss.update_layout(title="Thermal Storage Losses", xaxis_title="Time", yaxis_title="Losses (kWh/h)", height=350)
        st.plotly_chart(fig_loss, use_container_width=True)

if __name__ == "__main__":
    main()<|MERGE_RESOLUTION|>--- conflicted
+++ resolved
@@ -418,7 +418,8 @@
             run_optimization(heat_model, opt_method, 
                            chp_power_max, chp_heat_max, boiler_max, 
                            storage_capacity, fuel_price,
-                           battery_capacity, battery_charge_rate, pv_peak_power, electric_heater_max, heat_pump_max, storage_loss)
+                           battery_capacity, battery_charge_rate, pv_peak_power, electric_heater_max, heat_pump_max, storage_loss,
+                           pv_lat, pv_lon, electricity_csv_path)
     
     # Main content
     col1, col2 = st.columns([2, 1])
@@ -565,12 +566,12 @@
 def run_optimization(heat_model, opt_method, 
                     chp_power_max, chp_heat_max, boiler_max, 
                     storage_capacity, fuel_price,
-                    battery_capacity, battery_charge_rate, pv_peak_power, electric_heater_max, heat_pump_max, storage_loss):
+                    battery_capacity, battery_charge_rate, pv_peak_power, electric_heater_max, heat_pump_max, storage_loss,
+                    pv_lat, pv_lon, electricity_csv_path):
     """Run the complete optimization pipeline"""
     
     with st.spinner("🔄 Running optimization pipeline..."):
         
-<<<<<<< HEAD
         # Step 1: Get forecasts from session state
         st.info("Step 1: Using pre-generated forecasts...")
         
@@ -578,149 +579,9 @@
         forecasts = st.session_state['forecasts']
         heat_forecast = forecasts['heat']
         price_forecast = forecasts['price']
-=======
-        # Step 1: Get all forecasts
-        st.info("Step 1: Generating all forecasts...")
-        
-        # Agent A - Heat Forecast
-        agent_a = AgentAHeatForecast(model_type=heat_model)
-        gas_csv_path = 'data/historical_Data/Gas usage combined_2024-01-01s.csv'
-        agent_a.train_from_csv(gas_csv_path)
-        heat_forecast_df = agent_a.predict_next_7_days()
-        heat_forecast_raw = heat_forecast_df['heat_demand_forecast'].head(24).tolist()  # Only first 24 hours
-        heat_timestamps = heat_forecast_df['timestamp'].head(24).tolist()
-        
-        # Ensure we have exactly 24 timestamps for heat
-        while len(heat_timestamps) < 24:
-            # Add timestamps for missing hours
-            last_timestamp = heat_timestamps[-1] if heat_timestamps else pd.Timestamp.now()
-            next_timestamp = last_timestamp + pd.Timedelta(hours=1)
-            heat_timestamps.append(next_timestamp)
-        heat_timestamps = heat_timestamps[:24]
-        
-        # Ensure heat_forecast is a list with exactly 24 values
-        if isinstance(heat_forecast_raw, (list, np.ndarray)):
-            heat_forecast = list(heat_forecast_raw)[:24]
-        else:
-            heat_forecast = [float(heat_forecast_raw)] * 24
-        # Pad or truncate to exactly 24 hours
-        while len(heat_forecast) < 24:
-            heat_forecast.append(200.0)  # Default heat demand
-        heat_forecast = heat_forecast[:24]
-        
-        # Agent B - Price Forecast
-        agent_b = AgentBPriceForecast()
-        import pytz
-        cet = pytz.timezone('Europe/Berlin')
-        now = datetime.now(cet)
-        tomorrow = (now + timedelta(days=1)).date()
-        price_data = agent_b.get_prices_for_day(tomorrow)
-        
-        if 'date' in price_data.columns and 'value' in price_data.columns:
-            price_data = price_data.rename(columns={'date': 'timestamp', 'value': 'price'})
-        if price_data.empty or 'timestamp' not in price_data.columns or 'price' not in price_data.columns:
-            st.error("Keine Preisdaten für den gewünschten Zeitraum von der smartENERGY API erhalten!")
-            st.warning("Day-Ahead-Preise für morgen sind erst ab 13:00 Uhr CET verfügbar oder unvollständig!")
-            return
-            
-        price_data = price_data.sort_values('timestamp')
-        price_forecast_raw = price_data['price'].tolist()
-        price_timestamps = price_data['timestamp'].tolist()
-        price_timestamps = [pd.to_datetime(ts) for ts in price_timestamps]
-        
-        # Ensure we have exactly 24 timestamps
-        while len(price_timestamps) < 24:
-            # Add timestamps for missing hours
-            last_timestamp = price_timestamps[-1] if price_timestamps else pd.Timestamp.now()
-            next_timestamp = last_timestamp + pd.Timedelta(hours=1)
-            price_timestamps.append(next_timestamp)
-        price_timestamps = price_timestamps[:24]
-        
-        # Ensure price_forecast is a list with exactly 24 values
-        if isinstance(price_forecast_raw, (list, np.ndarray)):
-            price_forecast = list(price_forecast_raw)[:24]
-        else:
-            price_forecast = [float(price_forecast_raw)] * 24
-        # Pad or truncate to exactly 24 hours
-        while len(price_forecast) < 24:
-            price_forecast.append(0.25)  # Default electricity price
-        price_forecast = price_forecast[:24]
-        
-        # PV Forecast
-        try:
-            pv_forecaster = PVForecaster(latitude=pv_lat, longitude=pv_lon)
-            orig_file_path = "data/historical_Data/PV-electricity_2024_01_01.csv"
-            prep_file_path = "data/historical_Data/PV-prepared.csv"
-            
-            if not os.path.exists(prep_file_path):
-                pv_forecaster.prepare_data(orig_file_path)
-                
-            pv_forecaster.read_prepared_data(prep_file_path)
-            pv_forecaster.train_xgboost()
-            pv_forecast_raw = pv_forecaster.predict_next_day()
-            # Ensure pv_forecast is a list with exactly 24 values
-            if isinstance(pv_forecast_raw, (list, np.ndarray)):
-                pv_forecast = list(pv_forecast_raw)[:24]  # Take first 24 hours
-            else:
-                pv_forecast = [float(pv_forecast_raw)] * 24  # Convert single value to list
-            # Pad or truncate to exactly 24 hours
-            while len(pv_forecast) < 24:
-                pv_forecast.append(0.0)
-            pv_forecast = pv_forecast[:24]
-            st.success("✅ PV forecast generated successfully")
-        except Exception as e:
-            st.warning(f"PV forecast failed, using dummy data: {e}")
-            pv_forecast = [pv_peak_power * max(0, np.sin(np.pi * (t-6)/12)) for t in range(24)]
-        
-        # Electricity Consumption Forecast (Agent E)
-        try:
-            if AgentEElectricityForecast is not None:
-                agent_e = AgentEElectricityForecast()
-                agent_e.train_from_csv(electricity_csv_path, lat=pv_lat, lon=pv_lon)
-                electricity_forecast_df, _ = agent_e.predict_next_7_days(lat=pv_lat, lon=pv_lon)
-                electricity_forecast_raw = electricity_forecast_df['electricity_consumption_forecast'].head(24).tolist()
-                # Ensure electricity_forecast is a list with exactly 24 values
-                if isinstance(electricity_forecast_raw, (list, np.ndarray)):
-                    electricity_forecast = list(electricity_forecast_raw)[:24]
-                else:
-                    electricity_forecast = [float(electricity_forecast_raw)] * 24
-                # Pad or truncate to exactly 24 hours
-                while len(electricity_forecast) < 24:
-                    electricity_forecast.append(50.0)  # Default consumption
-                electricity_forecast = electricity_forecast[:24]
-                st.success("✅ Electricity consumption forecast generated successfully")
-            else:
-                electricity_forecast = [50 + 20 * np.sin(2 * np.pi * t / 24) for t in range(24)]  # Dummy data
-                st.warning("Agent E not available, using dummy electricity consumption data")
-        except Exception as e:
-            st.warning(f"Electricity forecast failed, using dummy data: {e}")
-            electricity_forecast = [50 + 20 * np.sin(2 * np.pi * t / 24) for t in range(24)]
-        
-        # Weather data (simplified - using temperature from PV forecast or dummy)
-        weather_data = []
-        for t in range(24):
-            # Simple temperature profile (can be enhanced with real weather API)
-            temp = 15 + 10 * np.sin(2 * np.pi * t / 24)  # 5-25°C daily cycle
-            weather_data.append({
-                'temperature': temp,
-                'solar_irradiance': max(0, 800 * np.sin(np.pi * (t-6)/12)) if 6 <= t <= 18 else 0,
-                'humidity': 60 + 20 * np.sin(2 * np.pi * t / 24)
-            })
-        
-        # Store all forecasts
-        st.session_state.forecasts = {
-            'heat': heat_forecast,
-            'heat_timestamps': heat_timestamps,
-            'price': price_forecast,
-            'price_timestamps': price_timestamps,
-            'pv': pv_forecast,
-            'electricity': electricity_forecast,
-            'weather': weather_data
-        }
->>>>>>> 4d1d61fc
-        
-        # Step 2: Run optimization with ExtendedCHPOptimizer
-        st.info("Step 2: Running optimization with ExtendedCHPOptimizer...")
+        
+        # Step 2: Run optimization
+        st.info("Step 2: Running optimization...")
         
         if opt_method == "Linear Programming":
             results = run_extended_lp_optimization(
